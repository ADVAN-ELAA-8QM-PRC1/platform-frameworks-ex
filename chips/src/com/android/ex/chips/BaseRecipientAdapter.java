--- conflicted
+++ resolved
@@ -709,14 +709,11 @@
         return entries;
     }
 
-<<<<<<< HEAD
-=======
 
     protected interface EntriesUpdatedObserver {
         public void onChanged(List<RecipientEntry> entries);
     }
 
->>>>>>> e032f315
     public void registerUpdateObserver(EntriesUpdatedObserver observer) {
         mEntriesUpdatedObserver = observer;
     }
@@ -984,16 +981,7 @@
         return android.R.id.icon;
     }
 
-<<<<<<< HEAD
-    /**
-     * Interface called before the BaseRecipientAdapter updates recipient
-     * results in the popup window.
-     */
-    protected interface EntriesUpdatedObserver {
-        public void onChanged(List<RecipientEntry> entries);
-=======
     public Account getAccount() {
         return mAccount;
->>>>>>> e032f315
     }
 }