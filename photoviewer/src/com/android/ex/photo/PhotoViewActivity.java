/*
 * Copyright (C) 2011 Google Inc.
 * Licensed to The Android Open Source Project.
 *
 * Licensed under the Apache License, Version 2.0 (the "License");
 * you may not use this file except in compliance with the License.
 * You may obtain a copy of the License at
 *
 *      http://www.apache.org/licenses/LICENSE-2.0
 *
 * Unless required by applicable law or agreed to in writing, software
 * distributed under the License is distributed on an "AS IS" BASIS,
 * WITHOUT WARRANTIES OR CONDITIONS OF ANY KIND, either express or implied.
 * See the License for the specific language governing permissions and
 * limitations under the License.
 */

package com.android.ex.photo;

import android.app.ActionBar;
import android.app.ActionBar.OnMenuVisibilityListener;
import android.app.Activity;
import android.app.ActivityManager;
import android.app.Fragment;
import android.app.LoaderManager.LoaderCallbacks;
import android.content.Intent;
import android.content.Loader;
import android.database.Cursor;
import android.net.Uri;
import android.os.Build;
import android.os.Bundle;
import android.os.Handler;
import android.support.v4.view.ViewPager.OnPageChangeListener;
import android.text.TextUtils;
import android.view.MenuItem;
import android.view.View;

import com.android.ex.photo.PhotoViewPager.InterceptType;
import com.android.ex.photo.PhotoViewPager.OnInterceptTouchListener;
import com.android.ex.photo.adapters.PhotoPagerAdapter;
import com.android.ex.photo.fragments.PhotoViewFragment;
import com.android.ex.photo.loaders.PhotoPagerLoader;
import com.android.ex.photo.provider.PhotoContract;

import java.util.HashSet;
import java.util.Set;

/**
 * Activity to view the contents of an album.
 */
public class PhotoViewActivity extends Activity implements
        LoaderCallbacks<Cursor>, OnPageChangeListener, OnInterceptTouchListener,
        OnMenuVisibilityListener {

    /**
     * Listener to be invoked for screen events.
     */
    public static interface OnScreenListener {

        /**
         * The full screen state has changed.
         */
        public void onFullScreenChanged(boolean fullScreen);

        /**
         * A new view has been activated and the previous view de-activated.
         */
        public void onViewActivated();

        /**
         * Called when a right-to-left touch move intercept is about to occur.
         *
         * @param origX the raw x coordinate of the initial touch
         * @param origY the raw y coordinate of the initial touch
         * @return {@code true} if the touch should be intercepted.
         */
        public boolean onInterceptMoveLeft(float origX, float origY);

        /**
         * Called when a left-to-right touch move intercept is about to occur.
         *
         * @param origX the raw x coordinate of the initial touch
         * @param origY the raw y coordinate of the initial touch
         * @return {@code true} if the touch should be intercepted.
         */
        public boolean onInterceptMoveRight(float origX, float origY);
    }

    public static interface CursorChangedListener {
        /**
         * Called when the cursor that contains the photo list data
         * is updated. Note that there is no guarantee that the cursor
         * will be at the proper position.
         * @param cursor the cursor containing the photo list data
         */
        public void onCursorChanged(Cursor cursor);
    }

    private final static String STATE_ITEM_KEY =
            "com.google.android.apps.plus.PhotoViewFragment.ITEM";
    private final static String STATE_FULLSCREEN_KEY =
            "com.google.android.apps.plus.PhotoViewFragment.FULLSCREEN";

    private static final int LOADER_PHOTO_LIST = 1;

    /** Count used when the real photo count is unknown [but, may be determined] */
    public static final int ALBUM_COUNT_UNKNOWN = -1;

    /** Argument key for the dialog message */
    public static final String KEY_MESSAGE = "dialog_message";

    public static int sMemoryClass;

    /** The URI of the photos we're viewing; may be {@code null} */
    private String mPhotosUri;
    /** The URI of the photo currently viewed photo */
    private String mInitialPhotoUri;
    /** The index of the currently viewed photo */
    private int mPhotoIndex;
    /** The query projection to use; may be {@code null} */
    private String[] mProjection;
    /** The total number of photos; only valid if {@link #mIsEmpty} is {@code false}. */
    private int mAlbumCount = ALBUM_COUNT_UNKNOWN;
    /** {@code true} if the view is empty. Otherwise, {@code false}. */
    private boolean mIsEmpty;
    /** The main pager; provides left/right swipe between photos */
    private PhotoViewPager mViewPager;
    /** Adapter to create pager views */
    private PhotoPagerAdapter mAdapter;
    /** Whether or not we're in "full screen" mode */
    private boolean mFullScreen;
    /** The set of listeners wanting full screen state */
    private Set<OnScreenListener> mScreenListeners = new HashSet<OnScreenListener>();
    /** The set of listeners wanting full screen state */
    private Set<CursorChangedListener> mCursorListeners = new HashSet<CursorChangedListener>();
    /** When {@code true}, restart the loader when the activity becomes active */
    private boolean mRestartLoader;
    /** Whether or not this activity is paused */
    private boolean mIsPaused = true;
    /** The maximum scale factor applied to images when they are initially displayed */
    private float mMaxInitialScale;
    private final Handler mHandler = new Handler();
    // TODO Find a better way to do this. We basically want the activity to display the
    // "loading..." progress until the fragment takes over and shows it's own "loading..."
    // progress [located in photo_header_view.xml]. We could potentially have all status displayed
    // by the activity, but, that gets tricky when it comes to screen rotation. For now, we
    // track the loading by this variable which is fragile and may cause phantom "loading..."
    // text.
    private long mActionBarHideDelayTime;

    @Override
    protected void onCreate(Bundle savedInstanceState) {
        super.onCreate(savedInstanceState);

        final ActivityManager mgr = (ActivityManager) getApplicationContext().
                getSystemService(Activity.ACTIVITY_SERVICE);
        sMemoryClass = mgr.getMemoryClass();

        Intent mIntent = getIntent();

        int currentItem = -1;
        if (savedInstanceState != null) {
            currentItem = savedInstanceState.getInt(STATE_ITEM_KEY, -1);
            mFullScreen = savedInstanceState.getBoolean(STATE_FULLSCREEN_KEY, false);
        }

        // uri of the photos to view; optional
        if (mIntent.hasExtra(Intents.EXTRA_PHOTOS_URI)) {
            mPhotosUri = mIntent.getStringExtra(Intents.EXTRA_PHOTOS_URI);
        }

        // projection for the query; optional
        // I.f not set, the default projection is used.
        // This projection must include the columns from the default projection.
        if (mIntent.hasExtra(Intents.EXTRA_PROJECTION)) {
            mProjection = mIntent.getStringArrayExtra(Intents.EXTRA_PROJECTION);
        } else {
            mProjection = null;
        }

        // Set the current item from the intent if wasn't in the saved instance
        if (mIntent.hasExtra(Intents.EXTRA_PHOTO_INDEX) && currentItem < 0) {
            currentItem = mIntent.getIntExtra(Intents.EXTRA_PHOTO_INDEX, -1);
        }
        if (mIntent.hasExtra(Intents.EXTRA_INITIAL_PHOTO_URI) && currentItem < 0) {
            mInitialPhotoUri = mIntent.getStringExtra(Intents.EXTRA_INITIAL_PHOTO_URI);
        }

        // Set the max initial scale, defaulting to 1x
        mMaxInitialScale = mIntent.getFloatExtra(Intents.EXTRA_MAX_INITIAL_SCALE, 1.0f);

        mPhotoIndex = currentItem;

        setContentView(R.layout.photo_activity_view);

        // Create the adapter and add the view pager
        mAdapter = new PhotoPagerAdapter(this, getFragmentManager(), null, mMaxInitialScale);

        mViewPager = (PhotoViewPager) findViewById(R.id.photo_view_pager);
        mViewPager.setAdapter(mAdapter);
        mViewPager.setOnPageChangeListener(this);
        mViewPager.setOnInterceptTouchListener(this);

        // Kick off the loader
        getLoaderManager().initLoader(LOADER_PHOTO_LIST, null, this);

        final ActionBar actionBar = getActionBar();
        actionBar.setDisplayHomeAsUpEnabled(true);
        mActionBarHideDelayTime = getResources().getInteger(
                R.integer.action_bar_delay_time_in_millis);
        actionBar.addOnMenuVisibilityListener(this);
        actionBar.setDisplayOptions(0, ActionBar.DISPLAY_SHOW_TITLE);
    }

    @Override
    protected void onResume() {
        super.onResume();
        setFullScreen(mFullScreen, false);

        mIsPaused = false;
        if (mRestartLoader) {
            mRestartLoader = false;
            getLoaderManager().restartLoader(LOADER_PHOTO_LIST, null, this);
        }
    }

    @Override
    protected void onPause() {
        mIsPaused = true;

        super.onPause();
    }

    @Override
    public void onBackPressed() {
        // If in full screen mode, toggle mode & eat the 'back'
        if (mFullScreen) {
            toggleFullScreen();
        } else {
            super.onBackPressed();
        }
    }

    @Override
    public void onSaveInstanceState(Bundle outState) {
        super.onSaveInstanceState(outState);

        outState.putInt(STATE_ITEM_KEY, mViewPager.getCurrentItem());
        outState.putBoolean(STATE_FULLSCREEN_KEY, mFullScreen);
    }

    @Override
    public boolean onOptionsItemSelected(MenuItem item) {
       switch (item.getItemId()) {
          case android.R.id.home:
             finish();
          default:
             return super.onOptionsItemSelected(item);
       }
    }

    public void addScreenListener(OnScreenListener listener) {
        mScreenListeners.add(listener);
    }

    public void removeScreenListener(OnScreenListener listener) {
        mScreenListeners.remove(listener);
    }

    public synchronized void addCursorListener(CursorChangedListener listener) {
        mCursorListeners.add(listener);
    }

    public synchronized void removeCursorListener(CursorChangedListener listener) {
        mCursorListeners.remove(listener);
    }

    public boolean isFragmentFullScreen(Fragment fragment) {
        if (mViewPager == null || mAdapter == null || mAdapter.getCount() == 0) {
            return mFullScreen;
        }
        return mFullScreen || (mViewPager.getCurrentItem() != mAdapter.getItemPosition(fragment));
    }

    public void toggleFullScreen() {
        setFullScreen(!mFullScreen, true);
    }

    public void onPhotoRemoved(long photoId) {
        final Cursor data = mAdapter.getCursor();
        if (data == null) {
            // Huh?! How would this happen?
            return;
        }

        final int dataCount = data.getCount();
        if (dataCount <= 1) {
            finish();
            return;
        }

        getLoaderManager().restartLoader(LOADER_PHOTO_LIST, null, this);
    }

    @Override
    public Loader<Cursor> onCreateLoader(int id, Bundle args) {
        if (id == LOADER_PHOTO_LIST) {
            return new PhotoPagerLoader(this, Uri.parse(mPhotosUri), mProjection);
        }
        return null;
    }

    @Override
    public void onLoadFinished(final Loader<Cursor> loader, final Cursor data) {
        final int id = loader.getId();
        if (id == LOADER_PHOTO_LIST) {
            if (data == null || data.getCount() == 0) {
                mIsEmpty = true;
            } else {
                mAlbumCount = data.getCount();

                if (mInitialPhotoUri != null) {
                    int index = 0;
                    int uriIndex = data.getColumnIndex(PhotoContract.PhotoViewColumns.URI);
                    while (data.moveToNext()) {
                        String uri = data.getString(uriIndex);
                        if (TextUtils.equals(uri, mInitialPhotoUri)) {
                            mInitialPhotoUri = null;
                            mPhotoIndex = index;
                            break;
                        }
                        index++;
                    }
                }

                // We're paused; don't do anything now, we'll get re-invoked
                // when the activity becomes active again
                // TODO(pwestbro): This shouldn't be necessary, as the loader manager should
                // restart the loader
                if (mIsPaused) {
                    mRestartLoader = true;
                    return;
                }
                mIsEmpty = false;

                mAdapter.swapCursor(data);
                notifyCursorListeners(data);

                // set the selected photo
                int itemIndex = mPhotoIndex;

                // Use an index of 0 if the index wasn't specified or couldn't be found
                if (itemIndex < 0) {
                    itemIndex = 0;
                }

                mViewPager.setCurrentItem(itemIndex, false);
                setViewActivated();
            }
            // Update the any action items
            updateActionItems();
        }
    }

    protected void updateActionItems() {
        // Do nothing, but allow extending classes to do work
    }

    private synchronized void notifyCursorListeners(Cursor data) {
        // tell all of the objects listening for cursor changes
        // that the cursor has changed
        for (CursorChangedListener listener : mCursorListeners) {
            listener.onCursorChanged(data);
        }
    }

    @Override
    public void onLoaderReset(Loader<Cursor> loader) {
        // If the loader is reset, remove the reference in the adapter to this cursor
        // TODO(pwestbro): reenable this when b/7075236 is fixed
        // mAdapter.swapCursor(null);
    }

    @Override
    public void onPageScrolled(int position, float positionOffset, int positionOffsetPixels) {
    }

    @Override
    public void onPageSelected(int position) {
        mPhotoIndex = position;
        setViewActivated();
    }

    @Override
    public void onPageScrollStateChanged(int state) {
    }

    public boolean isFragmentActive(Fragment fragment) {
        if (mViewPager == null || mAdapter == null) {
            return false;
        }
        return mViewPager.getCurrentItem() == mAdapter.getItemPosition(fragment);
    }

    public void onFragmentVisible(PhotoViewFragment fragment) {
        updateActionBar(fragment);
    }

    @Override
    public InterceptType onTouchIntercept(float origX, float origY) {
        boolean interceptLeft = false;
        boolean interceptRight = false;

        for (OnScreenListener listener : mScreenListeners) {
            if (!interceptLeft) {
                interceptLeft = listener.onInterceptMoveLeft(origX, origY);
            }
            if (!interceptRight) {
                interceptRight = listener.onInterceptMoveRight(origX, origY);
            }
            listener.onViewActivated();
        }

        if (interceptLeft) {
            if (interceptRight) {
                return InterceptType.BOTH;
            }
            return InterceptType.LEFT;
        } else if (interceptRight) {
            return InterceptType.RIGHT;
        }
        return InterceptType.NONE;
    }

    /**
     * Updates the title bar according to the value of {@link #mFullScreen}.
     */
    protected void setFullScreen(boolean fullScreen, boolean setDelayedRunnable) {
        final boolean fullScreenChanged = (fullScreen != mFullScreen);
        mFullScreen = fullScreen;

        if (mFullScreen) {
            setLightsOutMode(true);
            cancelActionBarHideRunnable();
        } else {
            setLightsOutMode(false);
            if (setDelayedRunnable) {
                postActionBarHideRunnableWithDelay();
            }
        }

        if (fullScreenChanged) {
            for (OnScreenListener listener : mScreenListeners) {
                listener.onFullScreenChanged(mFullScreen);
            }
        }
    }

    private void postActionBarHideRunnableWithDelay() {
        mHandler.postDelayed(mActionBarHideRunnable,
                mActionBarHideDelayTime);
    }

    private void cancelActionBarHideRunnable() {
        mHandler.removeCallbacks(mActionBarHideRunnable);
    }

    protected void setLightsOutMode(boolean enabled) {
        if (Build.VERSION.SDK_INT >= Build.VERSION_CODES.JELLY_BEAN) {
            int flags = enabled
                    ? View.SYSTEM_UI_FLAG_LOW_PROFILE
                    | View.SYSTEM_UI_FLAG_FULLSCREEN
                    | View.SYSTEM_UI_FLAG_LAYOUT_FULLSCREEN
                    | View.SYSTEM_UI_FLAG_LAYOUT_STABLE
                    : View.SYSTEM_UI_FLAG_LAYOUT_FULLSCREEN
                    | View.SYSTEM_UI_FLAG_LAYOUT_STABLE;

            // using mViewPager since we have it and we need a view
            mViewPager.setSystemUiVisibility(flags);
        } else {
            final ActionBar actionBar = getActionBar();
            if (enabled) {
                actionBar.hide();
            } else {
                actionBar.show();
            }
            int flags = enabled
                    ? View.SYSTEM_UI_FLAG_LOW_PROFILE
                    : View.SYSTEM_UI_FLAG_VISIBLE;
            mViewPager.setSystemUiVisibility(flags);
        }
    }

    private Runnable mActionBarHideRunnable = new Runnable() {
        @Override
        public void run() {
            setFullScreen(true, true);
        }
    };

    public void setViewActivated() {
        for (OnScreenListener listener : mScreenListeners) {
            listener.onViewActivated();
        }
    }

    /**
     * Adjusts the activity title and subtitle to reflect the photo name and count.
     */
    protected void updateActionBar(PhotoViewFragment fragment) {
        final int position = mViewPager.getCurrentItem() + 1;
        final String title;
        final String subtitle;
        final boolean hasAlbumCount = mAlbumCount >= 0;

        final Cursor cursor = getCursorAtProperPosition();

        if (cursor != null) {
            final int photoNameIndex = cursor.getColumnIndex(PhotoContract.PhotoViewColumns.NAME);
            title = cursor.getString(photoNameIndex);
        } else {
            title = null;
        }

        if (mIsEmpty || !hasAlbumCount || position <= 0) {
            subtitle = null;
        } else {
            subtitle = getResources().getString(R.string.photo_view_count, position, mAlbumCount);
        }

        final ActionBar actionBar = getActionBar();
        actionBar.setDisplayOptions(ActionBar.DISPLAY_SHOW_TITLE, ActionBar.DISPLAY_SHOW_TITLE);
        actionBar.setTitle(title);
        actionBar.setSubtitle(subtitle);
    }

    /**
     * Utility method that will return the cursor that contains the data
     * at the current position so that it refers to the current image on screen.
     * @return the cursor at the current position or
     * null if no cursor exists or if the {@link PhotoViewPager} is null.
     */
    public Cursor getCursorAtProperPosition() {
        if (mViewPager == null) {
            return null;
        }

        final int position = mViewPager.getCurrentItem();
        final Cursor cursor = mAdapter.getCursor();

        if (cursor == null) {
            return null;
        }

        cursor.moveToPosition(position);

        return cursor;
    }

    public Cursor getCursor() {
        return (mAdapter == null) ? null : mAdapter.getCursor();
    }

    @Override
    public void onMenuVisibilityChanged(boolean isVisible) {
        if (isVisible) {
            cancelActionBarHideRunnable();
        } else {
            postActionBarHideRunnableWithDelay();
        }
    }

<<<<<<< HEAD
    protected boolean isFullScreen() {
        return mFullScreen;
    }

    protected void setPhotoIndex(int index) {
        mPhotoIndex = index;
=======
    public void onNewPhotoLoaded() {
>>>>>>> 28ed566a
    }
}<|MERGE_RESOLUTION|>--- conflicted
+++ resolved
@@ -570,15 +570,14 @@
         }
     }
 
-<<<<<<< HEAD
     protected boolean isFullScreen() {
         return mFullScreen;
     }
 
     protected void setPhotoIndex(int index) {
         mPhotoIndex = index;
-=======
+    }
+
     public void onNewPhotoLoaded() {
->>>>>>> 28ed566a
     }
 }